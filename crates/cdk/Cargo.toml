[package]
name = "cdk"
version = "0.1.0"
edition = "2021"
authors = ["thesimplekid"]
homepage.workspace = true
repository.workspace = true
rust-version.workspace = true # MSRV
license.workspace = true


[features]
default = ["mint", "wallet", "all-nuts", "redb"]
mint = ["dep:bip39"]
wallet = ["nut13", "dep:bip39", "dep:reqwest"]
all-nuts = ["nut13"]
nut13 = ["dep:bip39"]
redb = ["dep:redb"]


[dependencies]
base64 = "0.21" # bitcoin uses v0.21 (optional dep)
bip39 = { version = "2.0", optional = true }
bitcoin = { version = "0.30", features = [
    "serde",
    "rand",
    "rand-std",
] } # lightning-invoice uses v0.30
lightning-invoice = { version = "0.29", features = ["serde"] }
once_cell = "1.19"
serde = { version = "1.0.160", default-features = false, features = ["derive"] }
serde_json = "1.0.96"
serde_with = "3.4"
url = "2.3.1"
tracing = { version = "0.1", default-features = false }
thiserror = "1.0.50"
async-trait = "0.1.74"
http = "1.0.0"
uuid = { version = "1.6", features = ["v4"] }
<<<<<<< HEAD
ciborium = { version = "0.2.2", default-features = false, features = ["std"] }

[target.'cfg(not(target_arch = "wasm32"))'.dependencies]
tokio = { workspace = true, features = [
    "rt-multi-thread",
    "time",
    "macros",
    "sync",
] }
minreq = { version = "2.7.0", optional = true, features = [
    "json-using-serde",
    "https",
] }
=======
reqwest = { version = "0.12", default-features = false, features = ["json", "rustls-tls", "socks"], optional = true }

[target.'cfg(not(target_arch = "wasm32"))'.dependencies]
tokio = { workspace = true, features = ["rt-multi-thread", "time", "macros", "sync"] }
>>>>>>> 664776f1
redb = { version = "2.0.0", optional = true }

[target.'cfg(target_arch = "wasm32")'.dependencies]
tokio = { workspace = true, features = ["rt", "macros", "sync", "time"] }
getrandom = { version = "0.2.14", features = ["js"] }
instant = { version = "0.1", features = ["wasm-bindgen", "inaccurate"] }<|MERGE_RESOLUTION|>--- conflicted
+++ resolved
@@ -37,8 +37,12 @@
 async-trait = "0.1.74"
 http = "1.0.0"
 uuid = { version = "1.6", features = ["v4"] }
-<<<<<<< HEAD
 ciborium = { version = "0.2.2", default-features = false, features = ["std"] }
+reqwest = { version = "0.12", default-features = false, features = [
+    "json",
+    "rustls-tls",
+    "socks",
+], optional = true }
 
 [target.'cfg(not(target_arch = "wasm32"))'.dependencies]
 tokio = { workspace = true, features = [
@@ -47,16 +51,6 @@
     "macros",
     "sync",
 ] }
-minreq = { version = "2.7.0", optional = true, features = [
-    "json-using-serde",
-    "https",
-] }
-=======
-reqwest = { version = "0.12", default-features = false, features = ["json", "rustls-tls", "socks"], optional = true }
-
-[target.'cfg(not(target_arch = "wasm32"))'.dependencies]
-tokio = { workspace = true, features = ["rt-multi-thread", "time", "macros", "sync"] }
->>>>>>> 664776f1
 redb = { version = "2.0.0", optional = true }
 
 [target.'cfg(target_arch = "wasm32")'.dependencies]
